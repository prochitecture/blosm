"""
This file is part of blender-osm (OpenStreetMap importer for Blender).
Copyright (C) 2014-2018 Vladimir Elistratov
prokitektura+support@gmail.com

This program is free software: you can redistribute it and/or modify
it under the terms of the GNU General Public License as published by
the Free Software Foundation, either version 3 of the License, or
(at your option) any later version.

This program is distributed in the hope that it will be useful,
but WITHOUT ANY WARRANTY; without even the implied warranty of
MERCHANTABILITY or FITNESS FOR A PARTICULAR PURPOSE.  See the
GNU General Public License for more details.

You should have received a copy of the GNU General Public License
along with this program.  If not, see <http://www.gnu.org/licenses/>.
"""
import math, os, sys, ssl
import numpy
from threading import Thread
from urllib import request
<<<<<<< HEAD
=======
import ssl
import bpy

from util.blender import getBmesh, setBmesh, loadMaterialsFromFile
from app.blender import app
>>>>>>> 1c9ad5fd


earthRadius = 6378137.
halfEquator = math.pi * earthRadius
equator = 2. * halfEquator

# a Python dictionary to replace prohibited characters in a file name
prohibitedCharacters = {
    ord('/'):'!',
    ord('\\'):'!',
    ord(':'):'!',
    ord('*'):'!',
    ord('?'):'!',
    ord('"'):'!',
    ord('<'):'!',
    ord('>'):'!',
    ord('|'):'!'
}


<<<<<<< HEAD
=======
def getMapboxAccessToken(addonName):
    prefs = bpy.context.preferences.addons
    if addonName in prefs:
        accessToken = prefs[addonName].preferences.mapboxAccessToken
        if not accessToken:
            raise Exception("An access token for Mapbox overlays isn't set in the addon preferences")
    else:
        j = os.path.join
        with open(j( j(os.path.realpath(__file__), os.pardir), "mapbox_access_token.txt"), 'r') as file:
            accessToken = file.read()
    return accessToken


>>>>>>> 1c9ad5fd
class Overlay:
    
    minZoom = 1
    
    tileWidth = 256
    tileHeight = 256
    
    # default template
    tileCoordsTemplate = "{z}/{x}/{y}.png"
    
    blenderImageName = "overlay.png"
    
    # the name for the base UV map
    uvName = "UVMap"
    
    # name of the default material
    defaultMaterial = "overlay"
    
    def __init__(self, url, maxZoom, app):
        self.maxZoom = maxZoom
        self.app = app
        self.subdomains = None
        self.numSubdomains = 0
        self.tileCounter = 0
        self.numTiles = 0
        # four because of red, blue, green and opacity
        self.numComponents = 4
        self.imageExtension = "png"
        # Defines if the origin of an image is located at its top left corner (True) or
        # bottom left corner (False)
        self.originAtTop = False
        
        self.checkImageFormat = False 
        
        if app.overlayType == "custom":
            if "jpg" in url:
                self.imageExtension = "jpg"
            elif "jpeg" in url:
                self.imageExtension = "jpeg"
            elif not "png" in url:
                # The image tile format is unknown. We have to check it for the command line mode
                self.checkImageFormat = True
        
        url = url.strip()
        
        if url.startswith("mapbox://styles/"):
            # the special case of a Mapbox style URL
            url = "https://api.mapbox.com/styles/v1/%s/tiles/256/{z}/{x}/{y}?access_token=%s" %\
                (url[16:], self.app.getMapboxAccessToken())
        else:
            # check we have subdomains
            leftBracketPosition = url.find("[")
            rightBracketPosition = url.find("]", leftBracketPosition+2)
            if leftBracketPosition > -1 and rightBracketPosition > -1: 
                subdomains = tuple(
                    s.strip() for s in url[leftBracketPosition+1:rightBracketPosition].split(',')
                )
                if subdomains:
                    self.subdomains = subdomains
                    self.numSubdomains = len(self.subdomains)
                    url = "%s{sub}%s" % (url[:leftBracketPosition], url[rightBracketPosition+1:])
            # check if have {z} and {x} and {y} in <url> (i.e. tile coords)
            if not ("{z}" in url and "{x}" in url and "{y}" in url):
                if url[-1] != '/':
                    url = url + '/'
                url = url + self.tileCoordsTemplate
        
        self.url = url
    
    def prepareImport(self, left, bottom, right, top):
        self.app.print("Preparing overlay for import...")
        
        maxNumTiles = self.app.maxNumTiles
        # Convert the coordinates from degrees to spherical Mercator coordinate system
        # and move zero to the top left corner (that's why the 3d argument in the function below)
        b, l = Overlay.toSphericalMercator(bottom, left, True)
        t, r = Overlay.toSphericalMercator(top, right, True)
        # remember <l>, <b>, <r>, <t>
        self.left = l
        self.bottom = b
        self.right = r
        self.top = t
        # find the maximum zoom
        zoom = int(math.floor(
            0.5 * math.log2(
                maxNumTiles * equator * equator / (b-t) / (r-l)
            )
        ))
        if zoom >= self.maxZoom:
            zoom = self.maxZoom
        else:
            _zoom = zoom + 1
            while _zoom <= self.maxZoom:
                # convert <l>, <b>, <r>, <t> to tile coordinates
                _l, _b, _r, _t = tuple(Overlay.toTileCoord(coord, _zoom) for coord in (l, b, r, t))
                if (_r - _l + 1) * (_b - _t + 1) > maxNumTiles:
                    break
                zoom = _zoom
                _zoom += 1
        
        self.setParameters(zoom)
        
    def setParameters(self, zoom):
        self.tileCounter = 0
        self.zoom = zoom
        
        # convert <l>, <b>, <r>, <t> to tile coordinates
        l, b, r, t = tuple(
            Overlay.toTileCoord(coord, zoom) for coord in (self.left, self.bottom, self.right, self.top)
        )
        self.l = l
        self.b = b
        self.r = r
        self.t = t
        self.numTilesX = numTilesX = r - l + 1
        self.numTilesY = numTilesY = b - t + 1
        self.numTiles = numTilesX * numTilesY
        self.initImageData()
        # <self.x> and <self.y> are the current tile coordinates
        self.x = l
        self.y = t
    
    def initImageData(self):
        self.w = self.numComponents * self.tileWidth
        # a numpy array for the resulting image stitched out of all tiles
        self.imageData = numpy.zeros(
            self.w * self.numTilesX * self.numTilesY * self.tileHeight,
            dtype = numpy.float64 if self.numComponents == 4 else numpy.uint8
        )
    
    def importNextTile(self):
        self.tileCounter += 1
        x = self.x
        y = self.y
        tileData = self.getTileData(self.zoom, x, y)
        w = self.w
        if tileData is True or tileData is False:
            # Boolean in <tileData> means that we have to restart everything from the beginning since 
            # the tiles aren't available for the given zoom.
            # Return immediately.
            return tileData
        if not tileData is None:
            for _y in range(self.tileHeight):
                i1 = w * ( (y-self.t) * self.tileHeight*self.numTilesX + _y*self.numTilesX + x - self.l )\
                if self.originAtTop else\
                w * ( (self.numTilesY-1-y+self.t) * self.tileHeight*self.numTilesX + _y*self.numTilesX + x - self.l )
                self.imageData[i1:i1+w] = tileData[_y*w:(_y+1)*w]
        if y == self.b:
            if x == self.r:
                return False
            else:
                self.x += 1
                self.y = self.t
        else:
            self.y += 1
        return True
    
<<<<<<< HEAD
=======
    def finalizeImport(self):
        if self.imageData is None:
            return False 
        app.print("Stitching tile images...")
        
        # create the resulting Blender image stitched out of all tiles
        image = bpy.data.images.new(
            self.blenderImageName,
            width = (self.r - self.l + 1) * self.tileWidth,
            height = (self.b - self.t + 1) * self.tileHeight
        )
        image.pixels = self.imageData
        # cleanup
        self.imageData = None
        
        image["tile_zoom"] = self.zoom
        image["tile_left"] = self.l
        image["tile_right"] = self.r
        image["tile_bottom"] = self.b
        image["tile_top"] = self.t
        
        if app.saveOverlayToFile:
            path = os.path.join(app.dataDir, "texture", f"overlay.{image.file_format.lower()}")
            image.save_render(path)
            image.source = 'FILE'
            image.filepath = path
        else:
            # pack the image into .blend file
            image.pack()
        
        if app.terrain:
            self.setUvForTerrain(
                app.terrain.terrain,
                Overlay.fromTileCoord(self.l, self.zoom) - halfEquator,
                halfEquator - Overlay.fromTileCoord(self.b+1, self.zoom),
                Overlay.fromTileCoord(self.r+1, self.zoom) - halfEquator,
                halfEquator - Overlay.fromTileCoord(self.t, self.zoom)
            )
        # load and append the default material
        if app.setOverlayMaterial:
            materials = app.terrain.terrain.data.materials
            material = loadMaterialsFromFile(
                os.path.join(
                    os.path.dirname(os.path.realpath(__file__)),
                    os.pardir,
                    self.materialPath
                ),
                False, # i.e. append rather than link
                self.defaultMaterial
            )[0]
            material.node_tree.nodes["Image Texture"].image = image
            if materials:
                # ensure that <material> is placed at the very first material slot
                materials.append(None)
                materials[-1] = materials[0]
                materials[0] = material
            else:
                materials.append(material)
        return True
    
>>>>>>> 1c9ad5fd
    def getTileData(self, zoom, x, y):
        # check if we the tile in the file cache
        tileDir = os.path.join(self.overlayDir, str(zoom), str(x))
        if self.checkImageFormat and os.path.exists(tileDir):
            # Tile image format is unknown. We'll get from the the file extension
            # of the tile image
            self.getImageExtensionFromFile(tileDir)
        tilePath = os.path.join(tileDir, "%s.%s" % (y, self.imageExtension))
        tileUrl = self.getTileUrl(zoom, x, y)
        if os.path.exists(tilePath):
            self.app.print(
                "(%s of %s) Using the cached version of the tile image %s" %
                (self.tileCounter, self.numTiles, tileUrl)
            )
        else:
            self.app.print(
                "(%s of %s) Downloading the tile image %s" %
                (self.tileCounter, self.numTiles, tileUrl)
            )
            req = request.Request(
                tileUrl,
                data = None,
                headers = {
                    "User-Agent": "custom"
                }
            )
            try:
                # a hack to avoid CERTIFICATE_VERIFY_FAILED error
                ctx = ssl._create_unverified_context()
                tileData = request.urlopen(req, context=ctx).read()
            except:
                if getattr(sys.exc_info()[1], "code", None) == 404:
                    # The error code 404 means that the tile doesn't exist
                    # Probably the tiles for <self.zoom> aren't available at all
                    # Let's try to decrease <self.zoom>
                    if self.zoom == self.minZoom:
                        # probably something is wrong with the server
                        self.imageData = None
                        return False
                    self.setParameters(self.zoom-1)
                    # Returning Python boolean means that we have to restart everything from the beginning since 
                    # the tiles aren't available for the given zoom.
                    return True
                self.app.print(
                    "(%s of %s) Unable to download the tile image %s" %
                    (self.tileCounter, self.numTiles, tileUrl)
                )
                return None
            # ensure that all directories in <tileDir> exist
            if not os.path.exists(tileDir):
                os.makedirs(tileDir)
            # save the tile to file cache
            with open(tilePath, 'wb') as f:
                f.write(tileData)
        
        return self.getTileDataFromImage(tilePath)
    
    def getOverlaySubDir(self):
        url = self.url
        url = self.removeAccessToken(url)
        urlOffset = 0
        if url[:7] == "http://":
            urlOffset = 7
        elif url[:8] == "https://":
            urlOffset = 8
        else:
            urlOffset = 0
        return url[urlOffset:].translate(prohibitedCharacters)
    
    def removeAccessToken(self, url):
        # nothing to do here
        return url
    
    def getTileUrl(self, zoom, x, y):
        return self.url.format(
                sub=self.subdomains[self.tileCounter % self.numSubdomains],
                z=zoom, x=x, y=y
            ) if self.subdomains else\
            self.url.format(z=zoom, x=x, y=y)
    
    @staticmethod
    def toSphericalMercator(lat, lon, moveToTopLeft=False):
        lat = earthRadius * math.log(math.tan(math.pi/4 + lat*math.pi/360))
        lon = earthRadius * lon * math.pi / 180
        # move zero to the top left corner
        if moveToTopLeft:
            lat = halfEquator - lat
            lon = lon + halfEquator
        return lat, lon
    
    @staticmethod
    def fromSphericalMercator(lat, lon):
        return\
            math.degrees(
                math.atan( math.exp(lat/earthRadius) ) * 2. - math.pi/2.
            ),\
            math.degrees(lon/earthRadius)
    
    @staticmethod
    def toTileCoord(coord, zoom):
        """
        An auxiliary method used in the code.
        
        Converts a coordinate <coord> in the spherical Mercator coordinate system
        with the origin moved to the top left corner, to the integer tile coordinate.
        The same tile coordinates are used be the map at http://osm.org
        """
        coord = coord * math.pow(2., zoom) / equator
        return int(math.floor(coord))
    
    @staticmethod
    def fromTileCoord(coord, zoom):
        """
        An auxiliary method used in the code.
        
        Reversed to <Overlay.toTileCoord>
        """
        return coord * equator / math.pow(2., zoom)
    
    def fromTileCoordsToAppCoords(self):
        # Convert tile coordinates to the coordinates in the spherical Mercator coordinate system
        l = Overlay.fromTileCoord(self.l, self.zoom) - halfEquator
        b = halfEquator - Overlay.fromTileCoord(self.b+1, self.zoom)
        r = Overlay.fromTileCoord(self.r+1, self.zoom) - halfEquator
        t = halfEquator - Overlay.fromTileCoord(self.t, self.zoom)
        
        # Convert the coordinates in the spherical Mercator coordinate system
        # to geographical coordinates (latitude and longitude)
        b, l = Overlay.fromSphericalMercator(b, l)
        t, r = Overlay.fromSphericalMercator(t, r)
        
        # Convert the geographical coordinates to the coordinates in application's system of reference
        l, b = self.app.projection.fromGeographic(b, l)
        r, t = self.app.projection.fromGeographic(t, r)
        
        return (l, r, b, t)
    
    def getImageExtensionFromFile(self, tileDir):
        images = os.listdir(tileDir)
        if images:
            # we use the extension of the first file in <tileDir>
            self.imageExtension = os.path.splitext(images[0])[1][1:]
            if self.imageExtension == "jpg":
                self.numComponents = 3
                self.initImageData()
            self.checkImageFormat = False


from .mapbox import Mapbox
from .arcgis import Arcgis


overlayTypeData = {
    'mapbox-satellite': (Mapbox, "mapbox.satellite", 19),
    'arcgis-satellite': (Arcgis, "World_Imagery", 19),
    'osm-mapnik': (Overlay, "http://[a,b,c].tile.openstreetmap.org", 19),
    'mapbox-streets': (Overlay, "mapbox://styles/mapbox/streets-v11", 19),
<<<<<<< HEAD
    'custom': (Overlay, '', 20)
=======
    'custom': (Overlay, '', 19)
>>>>>>> 1c9ad5fd
}<|MERGE_RESOLUTION|>--- conflicted
+++ resolved
@@ -16,18 +16,16 @@
 You should have received a copy of the GNU General Public License
 along with this program.  If not, see <http://www.gnu.org/licenses/>.
 """
-import math, os, sys, ssl
+
+import math, os, sys
+from threading import Thread
 import numpy
-from threading import Thread
 from urllib import request
-<<<<<<< HEAD
-=======
 import ssl
 import bpy
 
 from util.blender import getBmesh, setBmesh, loadMaterialsFromFile
 from app.blender import app
->>>>>>> 1c9ad5fd
 
 
 earthRadius = 6378137.
@@ -48,8 +46,6 @@
 }
 
 
-<<<<<<< HEAD
-=======
 def getMapboxAccessToken(addonName):
     prefs = bpy.context.preferences.addons
     if addonName in prefs:
@@ -63,7 +59,6 @@
     return accessToken
 
 
->>>>>>> 1c9ad5fd
 class Overlay:
     
     minZoom = 1
@@ -79,40 +74,26 @@
     # the name for the base UV map
     uvName = "UVMap"
     
-    # name of the default material
+    # relative path to default materials
+    materialPath = "assets/base.blend"
+    
+    # name of the default material from <Overlay.materialPath>
     defaultMaterial = "overlay"
     
-    def __init__(self, url, maxZoom, app):
+    def __init__(self, url, maxZoom, addonName):
         self.maxZoom = maxZoom
-        self.app = app
         self.subdomains = None
         self.numSubdomains = 0
         self.tileCounter = 0
         self.numTiles = 0
-        # four because of red, blue, green and opacity
-        self.numComponents = 4
         self.imageExtension = "png"
-        # Defines if the origin of an image is located at its top left corner (True) or
-        # bottom left corner (False)
-        self.originAtTop = False
-        
-        self.checkImageFormat = False 
-        
-        if app.overlayType == "custom":
-            if "jpg" in url:
-                self.imageExtension = "jpg"
-            elif "jpeg" in url:
-                self.imageExtension = "jpeg"
-            elif not "png" in url:
-                # The image tile format is unknown. We have to check it for the command line mode
-                self.checkImageFormat = True
         
         url = url.strip()
         
         if url.startswith("mapbox://styles/"):
             # the special case of a Mapbox style URL
             url = "https://api.mapbox.com/styles/v1/%s/tiles/256/{z}/{x}/{y}?access_token=%s" %\
-                (url[16:], self.app.getMapboxAccessToken())
+                (url[16:], getMapboxAccessToken(addonName))
         else:
             # check we have subdomains
             leftBracketPosition = url.find("[")
@@ -130,13 +111,12 @@
                 if url[-1] != '/':
                     url = url + '/'
                 url = url + self.tileCoordsTemplate
-        
         self.url = url
     
     def prepareImport(self, left, bottom, right, top):
-        self.app.print("Preparing overlay for import...")
-        
-        maxNumTiles = self.app.maxNumTiles
+        app.print("Preparing overlay for import...")
+        
+        maxNumTiles = app.maxNumTiles
         # Convert the coordinates from degrees to spherical Mercator coordinate system
         # and move zero to the top left corner (that's why the 3d argument in the function below)
         b, l = Overlay.toSphericalMercator(bottom, left, True)
@@ -181,25 +161,20 @@
         self.numTilesX = numTilesX = r - l + 1
         self.numTilesY = numTilesY = b - t + 1
         self.numTiles = numTilesX * numTilesY
-        self.initImageData()
+        # a numpy array for the resulting image stitched out of all tiles
+        self.imageData = numpy.zeros(4*numTilesX*self.tileWidth * numTilesY*self.tileHeight)
+        # four because of red, blue, green and opacity
+        self.w = 4 * self.tileWidth
         # <self.x> and <self.y> are the current tile coordinates
         self.x = l
         self.y = t
     
-    def initImageData(self):
-        self.w = self.numComponents * self.tileWidth
-        # a numpy array for the resulting image stitched out of all tiles
-        self.imageData = numpy.zeros(
-            self.w * self.numTilesX * self.numTilesY * self.tileHeight,
-            dtype = numpy.float64 if self.numComponents == 4 else numpy.uint8
-        )
-    
     def importNextTile(self):
+        w = self.w
         self.tileCounter += 1
         x = self.x
         y = self.y
         tileData = self.getTileData(self.zoom, x, y)
-        w = self.w
         if tileData is True or tileData is False:
             # Boolean in <tileData> means that we have to restart everything from the beginning since 
             # the tiles aren't available for the given zoom.
@@ -207,9 +182,7 @@
             return tileData
         if not tileData is None:
             for _y in range(self.tileHeight):
-                i1 = w * ( (y-self.t) * self.tileHeight*self.numTilesX + _y*self.numTilesX + x - self.l )\
-                if self.originAtTop else\
-                w * ( (self.numTilesY-1-y+self.t) * self.tileHeight*self.numTilesX + _y*self.numTilesX + x - self.l )
+                i1 = w * ( (self.numTilesY-1-y+self.t) * self.tileHeight*self.numTilesX + _y*self.numTilesX + x - self.l )
                 self.imageData[i1:i1+w] = tileData[_y*w:(_y+1)*w]
         if y == self.b:
             if x == self.r:
@@ -221,8 +194,6 @@
             self.y += 1
         return True
     
-<<<<<<< HEAD
-=======
     def finalizeImport(self):
         if self.imageData is None:
             return False 
@@ -283,23 +254,19 @@
                 materials.append(material)
         return True
     
->>>>>>> 1c9ad5fd
     def getTileData(self, zoom, x, y):
         # check if we the tile in the file cache
-        tileDir = os.path.join(self.overlayDir, str(zoom), str(x))
-        if self.checkImageFormat and os.path.exists(tileDir):
-            # Tile image format is unknown. We'll get from the the file extension
-            # of the tile image
-            self.getImageExtensionFromFile(tileDir)
-        tilePath = os.path.join(tileDir, "%s.%s" % (y, self.imageExtension))
+        j = os.path.join
+        tileDir = j(self.overlayDir, str(zoom), str(x))
+        tilePath = j(tileDir, "%s.%s" % (y, self.imageExtension))
         tileUrl = self.getTileUrl(zoom, x, y)
         if os.path.exists(tilePath):
-            self.app.print(
+            app.print(
                 "(%s of %s) Using the cached version of the tile image %s" %
                 (self.tileCounter, self.numTiles, tileUrl)
             )
         else:
-            self.app.print(
+            app.print(
                 "(%s of %s) Downloading the tile image %s" %
                 (self.tileCounter, self.numTiles, tileUrl)
             )
@@ -327,7 +294,7 @@
                     # Returning Python boolean means that we have to restart everything from the beginning since 
                     # the tiles aren't available for the given zoom.
                     return True
-                self.app.print(
+                app.print(
                     "(%s of %s) Unable to download the tile image %s" %
                     (self.tileCounter, self.numTiles, tileUrl)
                 )
@@ -338,8 +305,13 @@
             # save the tile to file cache
             with open(tilePath, 'wb') as f:
                 f.write(tileData)
-        
-        return self.getTileDataFromImage(tilePath)
+        # Create a temporary Blender image out of the tile image
+        # to create a numpy array out of the image raw data
+        tmpImage = bpy.data.images.load(tilePath)
+        tileData = numpy.array(tmpImage.pixels)
+        # delete the temporary Blender image
+        bpy.data.images.remove(tmpImage, do_unlink=True)
+        return tileData
     
     def getOverlaySubDir(self):
         url = self.url
@@ -363,6 +335,29 @@
                 z=zoom, x=x, y=y
             ) if self.subdomains else\
             self.url.format(z=zoom, x=x, y=y)
+    
+    def setUvForTerrain(self, terrain, l, b, r, t):
+        bm = getBmesh(terrain)
+        uv = bm.loops.layers.uv
+        
+        uvName = self.uvName
+        # create a data UV layer
+        if not uvName in uv:
+            uv.new(uvName)
+        
+        width = r - l
+        height = t - b
+        uvLayer = bm.loops.layers.uv[uvName]
+        worldMatrix = terrain.matrix_world
+        projection = app.projection
+        for vert in bm.verts:
+            for loop in vert.link_loops:
+                x, y = (worldMatrix @ vert.co)[:2]
+                lat, lon = projection.toGeographic(x, y)
+                lat, lon = Overlay.toSphericalMercator(lat, lon, False)
+                loop[uvLayer].uv = (lon - l)/width, (lat - b)/height
+        
+        setBmesh(terrain, bm)
     
     @staticmethod
     def toSphericalMercator(lat, lon, moveToTopLeft=False):
@@ -375,14 +370,6 @@
         return lat, lon
     
     @staticmethod
-    def fromSphericalMercator(lat, lon):
-        return\
-            math.degrees(
-                math.atan( math.exp(lat/earthRadius) ) * 2. - math.pi/2.
-            ),\
-            math.degrees(lon/earthRadius)
-    
-    @staticmethod
     def toTileCoord(coord, zoom):
         """
         An auxiliary method used in the code.
@@ -402,34 +389,6 @@
         Reversed to <Overlay.toTileCoord>
         """
         return coord * equator / math.pow(2., zoom)
-    
-    def fromTileCoordsToAppCoords(self):
-        # Convert tile coordinates to the coordinates in the spherical Mercator coordinate system
-        l = Overlay.fromTileCoord(self.l, self.zoom) - halfEquator
-        b = halfEquator - Overlay.fromTileCoord(self.b+1, self.zoom)
-        r = Overlay.fromTileCoord(self.r+1, self.zoom) - halfEquator
-        t = halfEquator - Overlay.fromTileCoord(self.t, self.zoom)
-        
-        # Convert the coordinates in the spherical Mercator coordinate system
-        # to geographical coordinates (latitude and longitude)
-        b, l = Overlay.fromSphericalMercator(b, l)
-        t, r = Overlay.fromSphericalMercator(t, r)
-        
-        # Convert the geographical coordinates to the coordinates in application's system of reference
-        l, b = self.app.projection.fromGeographic(b, l)
-        r, t = self.app.projection.fromGeographic(t, r)
-        
-        return (l, r, b, t)
-    
-    def getImageExtensionFromFile(self, tileDir):
-        images = os.listdir(tileDir)
-        if images:
-            # we use the extension of the first file in <tileDir>
-            self.imageExtension = os.path.splitext(images[0])[1][1:]
-            if self.imageExtension == "jpg":
-                self.numComponents = 3
-                self.initImageData()
-            self.checkImageFormat = False
 
 
 from .mapbox import Mapbox
@@ -441,9 +400,5 @@
     'arcgis-satellite': (Arcgis, "World_Imagery", 19),
     'osm-mapnik': (Overlay, "http://[a,b,c].tile.openstreetmap.org", 19),
     'mapbox-streets': (Overlay, "mapbox://styles/mapbox/streets-v11", 19),
-<<<<<<< HEAD
-    'custom': (Overlay, '', 20)
-=======
     'custom': (Overlay, '', 19)
->>>>>>> 1c9ad5fd
 }